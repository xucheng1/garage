--- conflicted
+++ resolved
@@ -5,19 +5,13 @@
 from garage.envs.base import EnvSpec
 from garage.misc import ext
 from garage.misc import special
-<<<<<<< HEAD
-from garage.spaces import Box as GarageBox
-from garage.spaces import Discrete as GarageDiscrete
-from garage.spaces import Product as GarageProduct
-=======
 from garage.tf.spaces import Box
 from garage.tf.spaces import Discrete
 from garage.tf.spaces import Product
->>>>>>> 3d732b63
 
 __all__ = [
-    'bounds', 'default_value', 'flat_dim', 'flatten', 'flatten_n', 'horizon',
-    'sample', 'spec', 'unflatten', 'unflatten_n', 'weighted_sample',
+    'bounds', 'default_value', 'flat_dim', 'flatten', 'flatten_n', 'sample',
+    'spec', 'unflatten', 'unflatten_n', 'weighted_sample',
     'new_tensor_variable'
 ]
 
@@ -121,20 +115,11 @@
 
 def spec(env):
     return EnvSpec(
-        observation_space=_to_garage_space(env.observation_space),
-        action_space=_to_garage_space(env.action_space),
+        observation_space=env.observation_space,
+        action_space=env.action_space,
     )
 
 
-<<<<<<< HEAD
-def _to_garage_space(space):
-    if isinstance(space, gym.spaces.Box):
-        return GarageBox(low=space.low, high=space.high)
-    elif isinstance(space, gym.spaces.Discrete):
-        return GarageDiscrete(n=space.n)
-    elif isinstance(space, gym.spaces.Tuple):
-        return GarageProduct([_to_garage_space(s) for s in space.spaces])
-=======
 def convert_gym_space(space):
     if isinstance(space, gym.spaces.Box):
         return Box(low=space.low, high=space.high)
@@ -142,13 +127,10 @@
         return Discrete(n=space.n)
     elif isinstance(space, gym.spaces.Tuple):
         return Product([convert_gym_space(x) for x in space.spaces])
->>>>>>> 3d732b63
     else:
         raise NotImplementedError
 
 
-<<<<<<< HEAD
-=======
 def tf_spec(env):
     return EnvSpec(
         observation_space=convert_gym_space(env.observation_space),
@@ -156,7 +138,6 @@
     )
 
 
->>>>>>> 3d732b63
 def unflatten(space, obs):
     if isinstance(space, gym.spaces.Box):
         return np.asarray(obs).reshape(space.shape)
